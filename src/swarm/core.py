# src/swarm/core.py

"""
Swarm Core Module

Handles the initialization of the Swarm, agent management, and orchestration
of conversations between agents and MCP servers.
"""

# Standard library imports
import copy
import inspect
import json
import logging
import uuid
from collections import defaultdict
from typing import List, Callable, Union, Optional, Dict, Any

# Package/library imports
import asyncio
from openai import OpenAI

# Local imports
from .util import function_to_json, merge_chunk
from .types import (
    Agent,
    AgentFunction,
    ChatCompletionMessage,
    ChatCompletionMessageToolCall,
    Function,
    Response,
    Result,
    Tool,
)

from .extensions.config.config_loader import load_server_config, validate_api_keys, validate_mcp_server_env
from .extensions.mcp.mcp_client import MCPClient
from .extensions.mcp.mcp_tool_provider import MCPToolProvider
from .settings import DEBUG
from .utils.redact import redact_sensitive_data

__CTX_VARS_NAME__ = "context_variables"

# Initialize logger for this module
logger = logging.getLogger(__name__)
logger.setLevel(logging.DEBUG if DEBUG else logging.INFO)
stream_handler = logging.StreamHandler()
formatter = logging.Formatter("[%(levelname)s] %(asctime)s - %(name)s - %(message)s")
stream_handler.setFormatter(formatter)
if not logger.handlers:
    logger.addHandler(stream_handler)

def repair_message_payload(messages: List[Dict[str, Any]], debug: bool = False) -> List[Dict[str, Any]]:
    """
    Repair the message payload to ensure 'tool' messages have corresponding 'assistant' messages with 'tool_calls'.

    Args:
        messages (List[Dict[str, Any]]): The conversation history messages.
        debug (bool): Whether to enable debug logging.

    Returns:
        List[Dict[str, Any]]: The repaired message list.
    """
    tool_call_map = {}
    repaired_messages = []

    for i, message in enumerate(messages):
        # Collect tool_calls from assistant messages
        if message["role"] == "assistant" and message.get("tool_calls"):
            for tool_call in message["tool_calls"]:
                tool_call_map[tool_call["id"]] = message

        repaired_messages.append(message)

        if message["role"] == "tool":
            tool_call_id = message.get("tool_call_id")
            tool_name = message.get("tool_name")

            if not tool_call_id:
                logger.debug(f"Skipping tool message at index {i}: Missing 'tool_call_id'.")
                continue

            if not tool_name:
                logger.debug(f"Skipping tool message at index {i}: Missing 'tool_name'.")
                continue

            if tool_call_id not in tool_call_map:
                # Add a placeholder assistant message if it doesn't exist
                repaired_message = {
                    "role": "assistant",
                    "content": None,  # Content can be left blank
                    "tool_calls": [
                        {
                            "id": tool_call_id,
                            "function": {"name": tool_name, "arguments": "{}"},
                        }
                    ],
                }
                logger.debug(f"Repairing: Adding missing assistant message for tool_call_id {tool_call_id}.")
                repaired_messages.insert(-1, repaired_message)

    logger.debug("Repaired message payload:", repaired_messages)
    return repaired_messages

class Swarm:
    def __init__(self, client=None, config: Optional[dict] = None):
        """
        Initialize the Swarm with an optional custom OpenAI client and preloaded configuration.

        Args:
            client: Custom OpenAI client instance.
            config (Optional[dict]): Preloaded configuration dictionary.
        """
        # Default settings
        self.model = "gpt-4o"
        self.temperature = 0.7
        self.tool_choice = "sequential"
        self.parallel_tool_calls = False
        self.agents: Dict[str, Agent] = {}
        self.mcp_tool_providers: Dict[str, MCPToolProvider] = {}  # Cache for MCPToolProvider instances
        self.config = config or {}

        try:
            # Validate API keys for the selected LLM profile
            validate_api_keys(self.config, selected_llm="default")
            logger.debug("LLM API key validation successful.")

            # Validate MCP server environment variables
            mcp_servers = self.config.get("mcpServers", {})
            validate_mcp_server_env(mcp_servers)
            logger.debug("MCP server environment validation successful.")

            # Override default settings from configuration
            llm_config = self.config.get("llm", {}).get("default", {})
            self.model = llm_config.get("model", self.model)
            self.temperature = llm_config.get("temperature", self.temperature)
            self.tool_choice = llm_config.get("tool_choice", self.tool_choice)
            self.parallel_tool_calls = llm_config.get(
                "parallel_tool_calls", self.parallel_tool_calls
            )

            logger.debug(f"Swarm initialized with model={self.model}, "
                         f"temperature={self.temperature}, tool_choice={self.tool_choice}, "
                         f"parallel_tool_calls={self.parallel_tool_calls}.")

            # Initialize the OpenAI client after processing the LLM configuration
            if not client:
                client_kwargs = {}
                if "api_key" in llm_config:
                    client_kwargs["api_key"] = llm_config["api_key"]
                if "base_url" in llm_config:
                    client_kwargs["base_url"] = llm_config["base_url"]

                # Log the client kwargs with sensitive data redacted
                redacted_kwargs = redact_sensitive_data(client_kwargs, sensitive_keys=["api_key"])
                logger.debug(f"Initializing OpenAI client with kwargs: {redacted_kwargs}")

                client = OpenAI(**client_kwargs)
            self.client = client

        except (ValueError, KeyError) as e:
            logger.error(f"Failed to initialize Swarm due to configuration error: {e}")
            raise

        logger.info("Swarm initialized successfully.")

    async def discover_and_merge_agent_tools(self, agent: Agent, debug: bool = False):
        """
        Discover and merge tools for the given agent from assigned MCP servers.

        Args:
            agent (Agent): The agent for which to discover and merge tools.
            debug (bool): Whether to enable additional debug logging.

        Returns:
            List[AgentFunction]: Combined list of agent's existing functions and newly discovered tools.
        """
        if not agent.mcp_servers:
            logger.debug(f"Agent '{agent.name}' has no assigned MCP servers.")
            return agent.functions

        discovered_tools = []
        logger.debug(f"Starting tool discovery for agent '{agent.name}' with MCP servers: {agent.mcp_servers}")

        for server_name in agent.mcp_servers:
            logger.debug(f"Looking up MCP server '{server_name}' for agent '{agent.name}'.")

            # Extract the server-specific configuration
            server_config = self.config.get("mcpServers", {}).get(server_name)
            if not server_config:
                logger.warning(f"MCP server '{server_name}' not found in configuration.")
                continue

            # Check if MCPToolProvider for this server is already cached
            if server_name not in self.mcp_tool_providers:
                try:
                    # Initialize and cache the MCPToolProvider
                    tool_provider = MCPToolProvider(server_name, server_config)
                    self.mcp_tool_providers[server_name] = tool_provider
                    logger.debug(f"Initialized MCPToolProvider for server '{server_name}'.")
                except Exception as e:
                    logger.error(f"Failed to initialize MCPToolProvider for server '{server_name}': {e}", exc_info=True)
                    if debug:
                        logger.debug(f"[DEBUG] Exception during MCPToolProvider initialization for server '{server_name}': {e}")
                    continue
            else:
                # Retrieve the cached MCPToolProvider
                tool_provider = self.mcp_tool_providers[server_name]
                logger.debug(f"Using cached MCPToolProvider for server '{server_name}'.")

            try:
                # Discover tools using the cached MCPToolProvider
                tools = await tool_provider.discover_tools(agent)
                if tools:
                    logger.debug(f"Discovered {len(tools)} tools from server '{server_name}' for agent '{agent.name}': {[tool.name for tool in tools]}")
                    discovered_tools.extend(tools)
                else:
                    logger.warning(f"No tools discovered from server '{server_name}' for agent '{agent.name}'.")
            except Exception as e:
                logger.error(f"Error discovering tools for server '{server_name}': {e}", exc_info=True)
                if debug:
                    logger.debug(f"[DEBUG] Exception during tool discovery for server '{server_name}': {e}")

        # Combine existing agent functions with discovered tools
        all_functions = agent.functions + discovered_tools
        logger.debug(f"Total functions for agent '{agent.name}': {len(all_functions)} (Existing: {len(agent.functions)}, Discovered: {len(discovered_tools)})")
        if debug:
            logger.debug(f"[DEBUG] Existing functions: {[func.name for func in agent.functions]}")
            logger.debug(f"[DEBUG] Discovered tools: {[tool.name for tool in discovered_tools]}")
            logger.debug(f"[DEBUG] Combined functions: {[func.name for func in all_functions]}")

        return all_functions

    def get_chat_completion(
        self,
        agent: Agent,
        history: List[Dict[str, Any]],
        context_variables: dict,
        model_override: Optional[str],
        stream: bool,
        debug: bool,
    ) -> ChatCompletionMessage:
        """
        Prepare and send a chat completion request to the OpenAI API.

        Args:
            agent (Agent): The active agent.
            history (List[Dict[str, Any]]): Conversation history.
            context_variables (dict): Context variables for the conversation.
            model_override (Optional[str]): Model override if any.
            stream (bool): Whether to stream the response.
            debug (bool): Debug flag for verbose output.

        Returns:
            ChatCompletionMessage: The response from the OpenAI API.
        """
        # Ensure the context variables default to strings
        context_variables = defaultdict(str, context_variables)

        # Agent-specific instructions
        instructions = (
            agent.instructions(context_variables)
            if callable(agent.instructions)
            else agent.instructions
        )

        # Begin the message list with the agent's instructions
        messages = [{"role": "system", "content": instructions}] + history

        # Repair message payload before validation
        messages = repair_message_payload(messages, debug=debug)

        # Validate the sequence of messages
        for i in range(1, len(messages)):
            if messages[i]["role"] == "tool" and not messages[i - 1].get("tool_calls"):
                raise ValueError(
                    f"Invalid message sequence: 'tool' message at index {i} must follow an 'assistant' message with 'tool_calls'."
                )

        # Serialize agent functions into 'tools'
        serialized_functions = [function_to_json(f) for f in agent.functions]
        tools = [func_dict for func_dict in serialized_functions]

        # Debug: Log serialized tools
        logger.debug("Serialized tools:", tools)
        logger.debug(f"[DEBUG] Serialized tools: {json.dumps(tools, indent=2)}")

        # Adjust tools to remove any reference to 'context_variables'
        for tool in tools:
            params = tool.get("parameters", {})
            properties = params.get("properties", {})
            if __CTX_VARS_NAME__ in properties:
                properties.pop(__CTX_VARS_NAME__)
            required = params.get("required", [])
            if __CTX_VARS_NAME__ in required:
                required.remove(__CTX_VARS_NAME__)

        # Construct the payload
        create_params = {
            "model": model_override or agent.model,
            "messages": messages,
            "tools": tools or None,
            "tool_choice": agent.tool_choice,
            "stream": stream,
        }

        # Include parallel tool calls only if tools are provided
        if tools:
            create_params["parallel_tool_calls"] = agent.parallel_tool_calls

        # Debug: Log the payload before sending
        logger.debug("Chat completion payload:", create_params)
        logger.debug(f"[DEBUG] Chat completion payload: {json.dumps(create_params, indent=2)}")

        # Send the request to the OpenAI API
        try:
            return self.client.chat.completions.create(**create_params)
        except Exception as e:
            logger.debug(f"Error in chat completion request: {e}")
            raise

    def handle_function_result(self, result, debug) -> Result:
        """
        Process the result returned by an agent function.

        Args:
            result: The raw result returned by the agent function.
            debug (bool): Debug flag for verbose output.

        Returns:
            Result: The processed result object.

        Raises:
            TypeError: If the result cannot be cast to a string or Result object.
        """
        match result:
            case Result() as result_obj:
                return result_obj

            case Agent() as agent:
                return Result(
                    value=json.dumps({"assistant": agent.name}),
                    agent=agent,
                )
            case _:
                try:
                    return Result(value=str(result))
                except Exception as e:
                    error_message = f"Failed to cast response to string: {result}. " \
                                   f"Make sure agent functions return a string or Result object. Error: {str(e)}"
                    logger.debug(error_message)
                    raise TypeError(error_message)

    def handle_tool_calls(
        self,
        tool_calls: List[ChatCompletionMessageToolCall],
        functions: List[AgentFunction],
        context_variables: dict,
        debug: bool,
    ) -> Response:
        function_map = {f.__name__: f for f in functions}
        partial_response = Response(messages=[], agent=None, context_variables={})

        for tool_call in tool_calls:
            name = tool_call.function.name
            if name not in function_map:
                logger.error(f"Tool {name} not found in function map.")
                partial_response.messages.append(
                    {
                        "role": "tool",
                        "tool_call_id": tool_call.id,
                        "tool_name": name,
                        "content": f"Error: Tool {name} not found.",
                    }
                )
                continue

            func = function_map[name]
            if not callable(func):
                logger.error(f"Function {name} is not callable: {func}")
                partial_response.messages.append(
                    {
                        "role": "tool",
                        "tool_call_id": tool_call.id,
                        "tool_name": name,
                        "content": f"Error: Function {name} is not callable.",
                    }
                )
                continue

            args = json.loads(tool_call.function.arguments)
            func = function_map[name]

            # If the function signature expects context_variables, pass them
            if __CTX_VARS_NAME__ in func.__code__.co_varnames:
                args[__CTX_VARS_NAME__] = context_variables

            try:
<<<<<<< HEAD
                # >>> CHECK IF THIS IS A DYNAMIC TOOL OR THE RETURN IS A COROUTINE
                if getattr(func, "dynamic", False):
                    # If the Tool was marked dynamic, we must await it
                    raw_result = asyncio.run(func(**args))
                else:
                    # Synchronous call
                    raw_result = func(**args)
                    # If the function returned a coroutine anyway, also await it
                    if inspect.iscoroutine(raw_result):
                        logger.debug("Got a coroutine from a static tool, calling asyncio.run(...) explicitly.")
                        raw_result = asyncio.run(raw_result)

                # Convert raw_result -> swarm.core.Result
=======
                # Check if the tool is dynamic and requires asynchronous handling
                if getattr(func, "dynamic", False):
                    # Ensure asyncio handles dynamic tools properly
                    raw_result = asyncio.run(func(**args))
                else:
                    # Handle synchronous tools as usual
                    raw_result = func(**args)

                # Process the function result
>>>>>>> 4121ef5b
                result: Result = self.handle_function_result(raw_result, debug)

                if isinstance(raw_result, Agent):
                    partial_response.agent = raw_result  # Switch active agent

                # Add the tool response message
                partial_response.messages.append(
                    {
                        "role": "tool",
                        "tool_call_id": tool_call.id,
                        "tool_name": name,
                        "content": (
                            result.value if isinstance(result.value, str) 
                            else json.dumps(result.value)
                        ),
                    }
                )
                partial_response.context_variables.update(result.context_variables)

            except Exception as e:
                partial_response.messages.append(
                    {
                        "role": "tool",
                        "tool_call_id": tool_call.id,
                        "tool_name": name,
                        "content": f"Error: {str(e)}",
                    }
                )

        return partial_response



    def run_and_stream(
        self,
        agent: Agent,
        messages: List[Dict[str, Any]],
        context_variables: dict = {},
        model_override: Optional[str] = None,
        debug: bool = False,
        max_turns: int = float("inf"),
        execute_tools: bool = True,
    ):
        """
        Generator to run the conversation with streaming responses.

        Args:
            agent (Agent): The agent to run.
            messages (List[Dict[str, Any]]): Initial messages in the conversation.
            context_variables (dict, optional): Context variables for the conversation.
            model_override (Optional[str], optional): Model override if any.
            debug (bool): Whether to enable debug logging.
            max_turns (int): Maximum number of turns to execute.
            execute_tools (bool): Whether to execute tools.

        Yields:
            dict: Chunks of the response.
        """
        active_agent = agent
        context_variables = copy.deepcopy(context_variables)
        history = copy.deepcopy(messages)
        init_len = len(messages)

        # Discover and merge tools before starting the conversation
        all_functions = asyncio.run(self.discover_and_merge_agent_tools(agent, debug=debug))
        agent.functions = all_functions  # Update agent's functions with discovered tools

        while len(history) - init_len < max_turns:
            message = {
                "content": "",
                "sender": agent.name,
                "role": "assistant",
                "function_call": None,
                "tool_calls": defaultdict(
                    lambda: {
                        "function": {"arguments": "", "name": ""},
                        "id": "",
                        "type": "",
                    }
                ),
            }

            # Get completion with current history, agent
            completion = self.get_chat_completion(
                agent=active_agent,
                history=history,
                context_variables=context_variables,
                model_override=model_override,
                stream=True,
                debug=debug,
            )

            yield {"delim": "start"}
            for chunk in completion:
                try:
                    # Assuming 'delta' is a dict
                    delta = chunk.choices[0].delta
                except Exception as e:
                    logger.debug(f"[ERROR] Failed to process chunk: {e}")
                    continue

                if delta.get("role") == "assistant":
                    message["role"] = "assistant"
                if "sender" not in message:
                    message["sender"] = active_agent.name  # Ensure 'sender' is set
                yield delta

                # Merge the delta into the message
                merge_chunk(message, delta)
            yield {"delim": "end"}

            message["tool_calls"] = list(
                message.get("tool_calls", {}).values())
            if not message["tool_calls"]:
                message["tool_calls"] = None
            logger.debug("Received completion:", message)
            history.append(message)

            if not message["tool_calls"] or not execute_tools:
                logger.debug("Ending turn.")
                break

            # Convert tool_calls to objects
            tool_calls = []
            for tool_call in message["tool_calls"]:
                function = Function(
                    arguments=tool_call["function"]["arguments"],
                    name=tool_call["function"]["name"],
                )
                tool_call_object = ChatCompletionMessageToolCall(
                    id=tool_call["id"], function=function, type=tool_call["type"]
                )
                tool_calls.append(tool_call_object)

            # Handle function calls, updating context_variables, and switching agents
            partial_response = self.handle_tool_calls(
                tool_calls, active_agent.functions, context_variables, debug
            )
            history.extend(partial_response.messages)
            context_variables.update(partial_response.context_variables)
            if partial_response.agent:
                active_agent = partial_response.agent

        yield {
            "response": Response(
                messages=history[init_len:],
                agent=active_agent,
                context_variables=context_variables,
            )
        }

    def run(
        self,
        agent: Agent,
        messages: List[Dict[str, Any]],
        context_variables: dict = {},
        model_override: Optional[str] = None,
        stream: bool = False,
        debug: bool = False,
        max_turns: int = float("inf"),
        execute_tools: bool = True,
    ) -> Response:
        """
        Runs the conversation synchronously.

        Args:
            agent (Agent): The agent to run.
            messages (List[Dict[str, Any]]): The conversation history.
            context_variables (dict): Additional context variables.
            model_override (Optional[str]): Model override if any.
            stream (bool): Whether to enable streaming responses.
            debug (bool): Whether to enable debug logging.
            max_turns (int): Maximum number of turns to run.
            execute_tools (bool): Whether to execute tools.

        Returns:
            Response: The response from the agent.
        """

        # Discover and merge tools before starting the conversation
        all_functions = asyncio.run(self.discover_and_merge_agent_tools(agent, debug=debug))
        agent.functions = all_functions  # Update agent's functions with discovered tools

        if stream:
            return self.run_and_stream(
                agent=agent,
                messages=messages,
                context_variables=context_variables,
                model_override=model_override,
                debug=debug,
                max_turns=max_turns,
                execute_tools=execute_tools,
            )
        active_agent = agent
        context_variables = copy.deepcopy(context_variables)
        history = copy.deepcopy(messages)
        init_len = len(messages)

        while len(history) - init_len < max_turns and active_agent:
            # Get completion with current history, agent
            completion = self.get_chat_completion(
                agent=active_agent,
                history=history,
                context_variables=context_variables,
                model_override=model_override,
                stream=stream,
                debug=debug,
            )
            try:
                message = completion.choices[0].message
            except Exception as e:
                logger.debug(f"Failed to get message from completion: {e}")
                logger.debug(f"[ERROR] Failed to get message from completion: {e}")
                break

            logger.debug("Received completion:", message)
            message.sender = active_agent.name
            history.append(
                json.loads(message.model_dump_json())
            )  # To avoid OpenAI types (?)

            if not message.tool_calls or not execute_tools:
                logger.debug("Ending turn.")
                break

            # Handle function calls, updating context_variables, and switching agents
            partial_response = self.handle_tool_calls(
                message.tool_calls, active_agent.functions, context_variables, debug
            )
            history.extend(partial_response.messages)
            context_variables.update(partial_response.context_variables)
            if partial_response.agent:
                active_agent = partial_response.agent

        return Response(
            id=f"response-{uuid.uuid4()}",  # Generate a unique ID for the response
            messages=history[init_len:],
            agent=active_agent,
            context_variables=context_variables,
        )<|MERGE_RESOLUTION|>--- conflicted
+++ resolved
@@ -376,8 +376,28 @@
                 continue
 
             func = function_map[name]
-            if not callable(func):
-                logger.error(f"Function {name} is not callable: {func}")
+
+            # Pass context variables if required
+            if __CTX_VARS_NAME__ in func.__code__.co_varnames:
+                args[__CTX_VARS_NAME__] = context_variables
+
+            # Execute the function
+            try:
+                # Check if the tool is dynamic and requires asynchronous handling
+                if getattr(func, "dynamic", False):
+                    # Ensure asyncio handles dynamic tools properly
+                    raw_result = asyncio.run(func(**args))
+                else:
+                    # Handle synchronous tools as usual
+                    raw_result = func(**args)
+
+                # Process the function result
+                result: Result = self.handle_function_result(raw_result, debug)
+
+                if isinstance(raw_result, Agent):  # Check if the result is an agent
+                    partial_response.agent = raw_result  # Set the new active agent
+
+                # Add the tool response
                 partial_response.messages.append(
                     {
                         "role": "tool",
@@ -387,6 +407,16 @@
                     }
                 )
                 continue
+            except Exception as e:
+                partial_response.messages.append(
+                    {
+                        "role": "tool",
+                        "tool_call_id": tool_call.id,
+                        "tool_name": name,
+                        "content": f"Error: {str(e)}",
+                    }
+                )
+
 
             args = json.loads(tool_call.function.arguments)
             func = function_map[name]
@@ -396,7 +426,6 @@
                 args[__CTX_VARS_NAME__] = context_variables
 
             try:
-<<<<<<< HEAD
                 # >>> CHECK IF THIS IS A DYNAMIC TOOL OR THE RETURN IS A COROUTINE
                 if getattr(func, "dynamic", False):
                     # If the Tool was marked dynamic, we must await it
@@ -410,17 +439,6 @@
                         raw_result = asyncio.run(raw_result)
 
                 # Convert raw_result -> swarm.core.Result
-=======
-                # Check if the tool is dynamic and requires asynchronous handling
-                if getattr(func, "dynamic", False):
-                    # Ensure asyncio handles dynamic tools properly
-                    raw_result = asyncio.run(func(**args))
-                else:
-                    # Handle synchronous tools as usual
-                    raw_result = func(**args)
-
-                # Process the function result
->>>>>>> 4121ef5b
                 result: Result = self.handle_function_result(raw_result, debug)
 
                 if isinstance(raw_result, Agent):
